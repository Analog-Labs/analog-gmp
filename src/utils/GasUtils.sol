--- conflicted
+++ resolved
@@ -20,25 +20,12 @@
     /**
      * @dev Base cost of the `IExecutor.execute` method.
      */
-<<<<<<< HEAD
     uint256 internal constant EXECUTION_BASE_COST = EXECUTION_SELECTOR_OVERHEAD + 45593;
-=======
-    uint256 internal constant EXECUTION_BASE_COST = 46658;
-
-    /**
-     * @dev Initial amount of memory used by `IExecutor.execute` method.
-     */
-    uint256 internal constant MEMORY_OFFSET = 0x3c0;
->>>>>>> 3f310cf3
 
     /**
      * @dev Base cost of the `IGateway.submitMessage` method.
      */
-<<<<<<< HEAD
     uint256 internal constant SUBMIT_BASE_COST = 25818 - 20;
-=======
-    uint256 internal constant SUBMIT_BASE_COST = 25802;
->>>>>>> 3f310cf3
 
     /**
      * @dev Compute the gas cost of memory expansion.
@@ -81,13 +68,8 @@
             // RETURNDATACOPY
             gasCost = gasCost.saturatingAdd(returnLen * 3);
 
-<<<<<<< HEAD
             // MEMORY EXPANSION (minimal 3 due mstore(0x40, 0x80))
             uint256 words = calldataLen.max(returnLen).max(3);
-=======
-            // MEMORY EXPANSION
-            uint256 words = BranchlessMath.max(calldataLen, returnLen);
->>>>>>> 3f310cf3
             gasCost = gasCost.saturatingAdd(memoryExpansionGasCost(words));
             return gasCost;
         }
@@ -115,11 +97,7 @@
             gasCost += words << 8;
 
             // Memory expansion cost
-<<<<<<< HEAD
             words += 17;
-=======
-            words += 13 + 4;
->>>>>>> 3f310cf3
             gasCost += ((words * words) >> 9) + (words * 3);
 
             return gasCost;
@@ -317,7 +295,6 @@
         }
     }
 
-<<<<<<< HEAD
     function _executionGasCost(uint256 messageSize, uint256 gasUsed) internal pure returns (uint256) {
         // Safety: The operations below can't overflow because the message size can't be greater than 2**16
         unchecked {
@@ -333,15 +310,6 @@
             }
             gas = gas.saturatingAdd(EXECUTION_BASE_COST);
             gas = gas.saturatingAdd(memoryExpansionGasCost(_toWord(memoryExpansion)));
-=======
-            // Memory expansion cost
-            words = 0xa4 + (words << 5); // onGmpReceived encoded call size
-            words = (words + 31) & 0xffffffffffffffffffffffffffffffffffffffffffffffffffffffffffffffe0;
-            words += MEMORY_OFFSET; // Memory size
-            words = (words + 31) >> 5; // to words
-            gas = gas.saturatingAdd(((words * words) >> 9) + (words * 3));
-
->>>>>>> 3f310cf3
             return gas;
         }
     }
@@ -366,19 +334,10 @@
      */
     function executionGasNeeded(uint256 messageSize, uint256 gasLimit) internal pure returns (uint256 gasNeeded) {
         unchecked {
-<<<<<<< HEAD
             gasNeeded = _executionGasCost(messageSize, gasLimit);
             gasNeeded = gasNeeded.saturatingAdd(2300 - 184);
             gasNeeded = inverseOfAllButOne64th(gasNeeded);
             messageSize = messageSize.align32().saturatingAdd(388);
-=======
-            gasNeeded = inverseOfAllButOne64th(gasLimit);
-            gasNeeded = gasNeeded.saturatingAdd(_executionGasCost(messageSize, gasLimit));
-            gasNeeded = gasNeeded.saturatingAdd(2114 + 2);
-            gasNeeded = inverseOfAllButOne64th(gasNeeded);
-            messageSize = (uint256(messageSize).saturatingAdd(31) >> 5) << 5;
-            messageSize = messageSize.saturatingAdd(388);
->>>>>>> 3f310cf3
             gasNeeded = gasNeeded.saturatingAdd(proxyOverheadGasCost(messageSize, 64));
             // Remove the proxy final overhead, once the message requires (2300 - 184) extra gas.
             gasNeeded = gasNeeded.saturatingSub(38);
