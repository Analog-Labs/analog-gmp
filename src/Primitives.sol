// SPDX-License-Identifier: MIT
// Analog's Contracts (last updated v0.1.0) (src/Primitives.sol)

pragma solidity >=0.8.0;

import {BranchlessMath} from "./utils/BranchlessMath.sol";
import {UFloatMath, UFloat9x56} from "./utils/Float9x56.sol";
import {NetworkID} from "./NetworkID.sol";

/**
 * @dev Maximum size of the GMP payload
 */
uint256 constant MAX_PAYLOAD_SIZE = 0x6000;

/**
 * @dev GmpSender is the sender of a GMP message
 */
type GmpSender is bytes32;

/**
 * @dev Tss public key
 * @param yParity public key y-coord parity, the contract converts it to 27/28
 * @param xCoord affine x-coordinate
 */
struct TssKey {
    uint8 yParity;
    uint256 xCoord;
}

/**
 * @dev Schnorr signature.
 * OBS: what is actually signed is: keccak256(abi.encodePacked(R, parity, px, nonce, message))
 * Where `parity` is the public key y coordinate stored in the contract, and `R` is computed from `e` and `s` parameters.
 * @param xCoord public key x coordinates, y-parity is stored in the contract
 * @param e Schnorr signature e component
 * @param s Schnorr signature s component
 */
struct Signature {
    uint256 xCoord;
    uint256 e;
    uint256 s;
}

/**
 * @dev GMP payload, this is what the timechain creates as task payload
 * @param source Pubkey/Address of who send the GMP message
 * @param srcNetwork Source chain identifier (for ethereum networks it is the EIP-155 chain id)
 * @param dest Destination/Recipient contract address
 * @param destNetwork Destination chain identifier (it's the EIP-155 chain_id for ethereum networks)
 * @param gasLimit gas limit of the GMP call
 * @param salt Message salt, useful for sending two messages with same content
 * @param data message data with no specified format
 */
struct GmpMessage {
    GmpSender source;
    uint16 srcNetwork;
    address dest;
    uint16 destNetwork;
    uint256 gasLimit;
    uint256 salt;
    bytes data;
}

/**
 * @dev Message payload used to revoke or/and register new shards
 * @param revoke Shard's keys to revoke
 * @param register Shard's keys to register
 */
struct UpdateKeysMessage {
    TssKey[] revoke;
    TssKey[] register;
}

/**
 * @dev A Route represents a communication channel between two networks.
 * @param networkId The id of the provided network.
 * @param gasLimit The maximum amount of gas we allow on this particular network.
 * @param gateway Destination chain gateway address.
 * @param relativeGasPriceNumerator Gas price numerator in terms of the source chain token.
 * @param relativeGasPriceDenominator Gas price denominator in terms of the source chain token.
 */
struct Route {
    NetworkID networkId;
    uint64 gasLimit;
    uint128 baseFee;
    bytes32 gateway;
    uint128 relativeGasPriceNumerator;
    uint128 relativeGasPriceDenominator;
}

/**
 * @dev A Route represents a communication channel between two networks.
 * @param networkId The id of the provided network.
 * @param gasLimit The maximum amount of gas we allow on this particular network.
 * @param gateway Destination chain gateway address.
 * @param relativeGasPriceNumerator Gas price numerator in terms of the source chain token.
 * @param relativeGasPriceDenominator Gas price denominator in terms of the source chain token.
 */
struct Route {
    NetworkID networkId;
    uint64 gasLimit;
    uint128 baseFee;
    bytes32 gateway;
    uint256 relativeGasPriceNumerator;
    uint256 relativeGasPriceDenominator;
}

/**
 * @dev Message payload used to revoke or/and register new shards
 * @param revoke Shard's keys to revoke
 * @param register Shard's keys to register
 */
struct Network {
    uint16 id;
    address gateway;
}

/**
 * @dev Status of a GMP message
 */
enum GmpStatus {
    NOT_FOUND,
    SUCCESS,
    REVERT,
    INSUFFICIENT_FUNDS,
    PENDING
}

/**
 * @dev GmpMessage with EIP-712 GMP ID and callback function encoded.
 * @param eip712hash EIP-712 hash of the `GmpMessage`, which is it's unique identifier
 * @param source Pubkey/Address of who send the GMP message
 * @param srcNetwork Source chain identifier (for ethereum networks it is the EIP-155 chain id)
 * @param dest Destination/Recipient contract address
 * @param destNetwork Destination chain identifier (it's the EIP-155 chain_id for ethereum networks)
 * @param gasLimit gas limit of the GMP call
 * @param salt Message salt, useful for sending two messages with same content
 * @param callback encoded callback of `IGmpRecipient` interface, see `IGateway.sol` for more details.
 */
struct GmpCallback {
    bytes32 eip712hash;
    GmpSender source;
    uint16 srcNetwork;
    address dest;
    uint16 destNetwork;
    uint256 gasLimit;
    uint256 salt;
    bytes callback;
}

/**
 * @dev EIP-712 utility functions for primitives
 */
library PrimitiveUtils {
    /**
     * @dev GMP message EIP-712 Type Hash.
     * Declared as raw value to enable it to be used in inline assembly
     * keccak256("GmpMessage(bytes32 source,uint16 srcNetwork,address dest,uint16 destNetwork,uint256 gasLimit,uint256 salt,bytes data)")
     */
    bytes32 internal constant GMP_MESSAGE_TYPE_HASH = 0xeb1e0a6b8c4db87ab3beb15e5ae24e7c880703e1b9ee466077096eaeba83623b;

    function toAddress(GmpSender sender) internal pure returns (address) {
        return address(uint160(uint256(GmpSender.unwrap(sender))));
    }

    function toSender(address addr, bool isContract) internal pure returns (GmpSender) {
        uint256 sender = BranchlessMath.toUint(isContract) << 160 | uint256(uint160(addr));
        return GmpSender.wrap(bytes32(sender));
    }

    // computes the hash of an array of tss keys
    function eip712hash(TssKey memory tssKey) internal pure returns (bytes32) {
        return keccak256(abi.encode(keccak256("TssKey(uint8 yParity,uint256 xCoord)"), tssKey.yParity, tssKey.xCoord));
    }

    // computes the hash of an array of tss keys
    function eip712hash(TssKey[] memory tssKeys) internal pure returns (bytes32) {
        bytes memory keysHashed = new bytes(tssKeys.length * 32);
        uint256 ptr;
        assembly {
            ptr := keysHashed
        }
        for (uint256 i = 0; i < tssKeys.length; i++) {
            bytes32 hash = eip712hash(tssKeys[i]);
            assembly {
                ptr := add(ptr, 32)
                mstore(ptr, hash)
            }
        }
        return keccak256(keysHashed);
    }

    // computes the hash of the fully encoded EIP-712 message for the domain, which can be used to recover the signer
    function eip712hash(UpdateKeysMessage memory message) internal pure returns (bytes32) {
        return keccak256(
            abi.encode(
                keccak256("UpdateKeysMessage(TssKey[] revoke,TssKey[] register)TssKey(uint8 yParity,uint256 xCoord)"),
                eip712hash(message.revoke),
                eip712hash(message.register)
            )
        );
    }

    function eip712TypedHash(UpdateKeysMessage memory message, bytes32 domainSeparator)
        internal
        pure
        returns (bytes32)
    {
        return _computeTypedHash(domainSeparator, eip712hash(message));
    }

    function eip712hash(GmpMessage memory message) internal pure returns (bytes32 id) {
        bytes memory data = message.data;
        /// @solidity memory-safe-assembly
        assembly {
            // keccak256(message.data)
            id := keccak256(add(data, 32), mload(data))

            // now compute the GmpMessage Type Hash without memory copying
            let offset := sub(message, 32)
            let backup := mload(offset)
            {
                mstore(offset, GMP_MESSAGE_TYPE_HASH)
                {
                    let offset2 := add(offset, 0xe0)
                    let backup2 := mload(offset2)
                    mstore(offset2, id)
                    id := keccak256(offset, 0x100)
                    mstore(offset2, backup2)
                }
            }
            mstore(offset, backup)
        }
    }

<<<<<<< HEAD
    type MessagePtr is uint256;

    function memToCallback(GmpMessage memory message, bytes32 domainSeparator)
        internal
        view
=======
    /**
     * @dev Converts the `GmpMessage` into a `GmpCallback` struct, which contains all fields from
     * `GmpMessage`, plus the EIP-712 id and `IGmpReceiver.onGmpReceived` callback encoded.
     *
     * This method also prevents copying the `message.data` to memory twice, which is expensive if
     * the data is large, using solidity `abi.encode` does the following:
     *   1. Copy the `message.data` to memory to compute the `GmpMessage` EIP-712 hash.
     *   2. Copy again to encode the `IGmpReceiver.onGmpReceived` callback.
     * Instead we copy it once and use the same memory location compute the EIP-712 hash and create
     * the `IGmpReceiver.onGmpReceived` callback, unfortunately this requires inline assembly.
     *
     * @param message GmpMessage from calldata to be encoded
     * @param domainSeparator EIP-712 domain separator
     * @return callback `GmpCallback` struct
     */
    function intoCallback(GmpMessage calldata message, bytes32 domainSeparator)
        internal
        pure
>>>>>>> 3f310cf3
        returns (GmpCallback memory callback)
    {
        MessagePtr ptr;
        assembly {
<<<<<<< HEAD
            ptr := message
        }
        _intoCallback(ptr, domainSeparator, false, callback);
    }

    function intoCallback(GmpMessage calldata message, bytes32 domainSeparator)
        internal
        view
        returns (GmpCallback memory callback)
    {
        MessagePtr ptr;
        assembly {
            ptr := message
        }
        _intoCallback(ptr, domainSeparator, true, callback);
    }

    /**
     * @dev Converts the `GmpMessage` into a `GmpCallback` struct, which contains all fields from
     * `GmpMessage`, plus the EIP-712 hash and `IGmpReceiver.onGmpReceived` callback.
     *
     * This method also prevents copying the `message.data` to memory twice, which is expensive if
     * the data is large.
     * Example: using solidity high-level `abi.encode` method does the following.
     *   1. Copy the `message.data` to memory to compute the `GmpMessage` EIP-712 hash.
     *   2. Copy again to encode the `IGmpReceiver.onGmpReceived` callback.
     *
     * Instead we copy it once and use the same memory location to compute the EIP-712 hash and
     * create he `IGmpReceiver.onGmpReceived` callback, unfortunately this requires inline assembly.
     *
     * @param message GmpMessage from calldata to be encoded
     * @param domainSeparator EIP-712 domain separator
     * @param callback `GmpCallback` struct
     */
    function _intoCallback(MessagePtr message, bytes32 domainSeparator, bool isCalldata, GmpCallback memory callback)
        private
        view
    {
        assembly ("memory-safe") {
            // |  MEMORY OFFSET  |             RESERVED FIELD               |
            // | 0x00e0..0x0100 <- `callback.data` pointer
            // | 0x0100..0x0120 <- `callback.data.length` field.
            // | 0x0120..0x0124 <- `onGmpReceived.selector` field (4 bytes).
            // | 0x0124..0x0144 <- `onGmpReceived.id` param.
            // | 0x0144..0x0164 <- `onGmpReceived.network` param.
            // | 0x0164..0x0184 <- `onGmpReceived.source` param.
            // | 0x0184..0x01a4 <- `onGmpReceived.data.offset` param (calldata pointer).
            // | 0x01a4..0x01c4 <- `onGmpReceived.data.length` param.
            // | 0x01c4..?????? <- `onGmpReceived.data` bytes.
            //
            //////////////////////////////////////////////////////////
            // First need compute to `GmpMessage` EIP-712 Type Hash //
            //////////////////////////////////////////////////////////

            // Store the `GMP_MESSAGE_TYPE_HASH` in the first 32 bytes of the callback.
            mstore(add(callback, 0x0000), GMP_MESSAGE_TYPE_HASH) // callback.eip712hash

            // Then we copy all `GmpMessage` fields to memory, except the `data` field.
            let size
            {
                switch isCalldata
                case 0 {
                    mstore(add(callback, 0x20), mload(add(message, 0x00))) // callback.source
                    mstore(add(callback, 0x40), mload(add(message, 0x20))) // callback.srcNetwork
                    mstore(add(callback, 0x60), mload(add(message, 0x40))) // callback.dest
                    mstore(add(callback, 0x80), mload(add(message, 0x60))) // callback.destNetwork
                    mstore(add(callback, 0xa0), mload(add(message, 0x80))) // callback.gasLimit
                    mstore(add(callback, 0xc0), mload(add(message, 0xa0))) // callback.salt

                    // Store `onGmpReceived.data.length` at `0x01a4..0x01c4`.
                    let offset := mload(add(message, 0xc0))
                    size := mload(offset)
                    mstore(add(callback, 0x01a4), size)

                    if iszero(staticcall(gas(), 0x04, add(offset, 0x20), size, add(callback, 0x01c4), size)) {
                        revert(0, 0)
                    }
                }
                default {
                    mstore(add(callback, 0x20), calldataload(add(message, 0x00))) // callback.source
                    mstore(add(callback, 0x40), calldataload(add(message, 0x20))) // callback.srcNetwork
                    mstore(add(callback, 0x60), calldataload(add(message, 0x40))) // callback.dest
                    mstore(add(callback, 0x80), calldataload(add(message, 0x60))) // callback.destNetwork
                    mstore(add(callback, 0xa0), calldataload(add(message, 0x80))) // callback.gasLimit
                    mstore(add(callback, 0xc0), calldataload(add(message, 0xa0))) // callback.salt

                    // Store `onGmpReceived.data.length` at `0x01a4..0x01c4`.
                    let offset := add(calldataload(add(message, 0xc0)), message)
                    size := calldataload(offset)
                    mstore(add(callback, 0x01a4), size)

                    // Copy `message.data` to memory at `0x01c4`, as described above.
                    calldatacopy(add(callback, 0x01c4), add(offset, 0x20), size)
                }
            }

            // Compute `keccak256(message.data)`
            let messageHash := keccak256(add(callback, 0x01c4), size)

            // temporarily store the result at `0x00e0..0x0100`, which is the end of
            // the `GmpMessage` struct.
            mstore(add(callback, 0x00e0), messageHash)

            // Compute `keccak256(abi.encode(GMP_MESSAGE_TYPE_HASH, message.source, ..., keccak256(message.data)))`
            messageHash := keccak256(callback, 0x0100)

            // Compute the final EIP-712 Signature Hash
=======
            callback := mload(0x40)

            // GmpMessage Type Hash
            mstore(add(callback, 0x0000), GMP_MESSAGE_TYPE_HASH)
            mstore(add(callback, 0x0020), calldataload(add(message, 0x00))) // message.source
            mstore(add(callback, 0x0040), calldataload(add(message, 0x20))) // message.srcNetwork
            mstore(add(callback, 0x0060), calldataload(add(message, 0x40))) // message.dest
            mstore(add(callback, 0x0080), calldataload(add(message, 0x60))) // message.destNetwork
            mstore(add(callback, 0x00a0), calldataload(add(message, 0x80))) // message.gasLimit
            mstore(add(callback, 0x00c0), calldataload(add(message, 0xa0))) // message.salt

            // Copy message.data to memory
            let size := data.length
            mstore(add(callback, 0x01c4), size) // message.data.length
            calldatacopy(add(callback, 0x01e4), data.offset, size) // message.data

            // Computed GMP Typed Hash
            let messageHash := keccak256(add(callback, 0x01e4), size) // keccak(message.data)
            mstore(add(callback, 0x00e0), messageHash)
            messageHash := keccak256(callback, 0x0100) // GMP eip712 hash
>>>>>>> 3f310cf3
            mstore(0, 0x1901)
            mstore(0x20, domainSeparator)
            mstore(0x40, messageHash) // this will be restored at the end of this function
            messageHash := keccak256(0x1e, 0x42) // GMP Typed Hash

<<<<<<< HEAD
            // Replace the `GMP_MESSAGE_TYPE_HASH` by the `eip712hash`.
            mstore(callback, messageHash)

            // Replace the `eip712hash` by the `callback.data.offset`.
            mstore(add(callback, 0x00e0), add(callback, 0x0100))

            // Compute the callback size, which is equivalent to compute the following:
            // ```solidity
            // abi.encodeCall(IGmpReceiver.onGmpReceived, (eip712hash, network, sender, data)).length;
            // ```
            // So essentially is the size of `message.data` 32 byte aligned + 164 bytes for the other fields.
            size := add(and(add(size, 31), 0xffffffe0), 164)

            // Add the missing fields between `0x0100..0x01a4` to the callback.
            // The fields between `0x01a4..0x01c4` are already set.
            mstore(add(callback, 0x0104), 0x01900937) // selector (4 bytes)
            mstore(add(callback, 0x0124), messageHash) // eip712hash (32 bytes)
            {
                switch isCalldata
                case 0 {
                    mstore(add(callback, 0x0144), mload(add(message, 0x20))) // network (32 bytes)
                    mstore(add(callback, 0x0164), mload(add(message, 0x00))) // source (32 bytes)
                }
                default {
                    mstore(add(callback, 0x0144), calldataload(add(message, 0x20))) // network (32 bytes)
                    mstore(add(callback, 0x0164), calldataload(add(message, 0x00))) // source (32 bytes)
                }
            }
            mstore(add(callback, 0x0184), 0x80) // payload.offset (32 bytes)
            mstore(add(callback, 0x0100), size) // callback.data.length (32 bytes)
            {
                // Update free memory pointer to the end of the callback (0x0120 + data.length)
                mstore(0x40, and(add(add(callback, 0x013f), size), 0xffffffe0))
            }
=======
            // Retore message.data.offset
            mstore(add(callback, 0x00e0), add(callback, 0x0120))
            mstore(callback, messageHash)

            // selector + GMP_ID + network + source + data.offset + data.length
            size := add(and(add(size, 31), 0xffffffe0), 0xa4)

            // onGmpReceived(bytes32 id, uint128 network, bytes32 source, bytes calldata payload)
            mstore(add(callback, 0x0124), 0x01900937) // selector
            mstore(add(callback, 0x0120), size) // length
            mstore(add(callback, 0x0144), messageHash) // id
            mstore(add(callback, 0x0164), calldataload(add(message, 0x20))) // network
            mstore(add(callback, 0x0184), calldataload(add(message, 0x00))) // source
            mstore(add(callback, 0x01a4), 0x80) // payload.offset

            // update free memory pointer
            size := add(and(add(size, 31), 0xffffffe0), 0x0120)
            size := and(add(add(callback, size), 31), 0xffffffe0)
            mstore(0x40, add(size, 0x40))
>>>>>>> 3f310cf3
        }
    }

    function eip712TypedHash(GmpMessage memory message, bytes32 domainSeparator)
        internal
        pure
        returns (bytes32 messageHash)
    {
        messageHash = eip712hash(message);
        messageHash = _computeTypedHash(domainSeparator, messageHash);
    }

    function _computeTypedHash(bytes32 domainSeparator, bytes32 messageHash) private pure returns (bytes32 r) {
        /// @solidity memory-safe-assembly
        assembly {
            mstore(0, 0x1901000000000000000000000000000000000000000000000000000000000000)
            mstore(0x02, domainSeparator)
            mstore(0x22, messageHash)
            r := keccak256(0, 0x42)
            mstore(0x22, 0)
        }
    }
}<|MERGE_RESOLUTION|>--- conflicted
+++ resolved
@@ -233,37 +233,15 @@
         }
     }
 
-<<<<<<< HEAD
     type MessagePtr is uint256;
 
     function memToCallback(GmpMessage memory message, bytes32 domainSeparator)
         internal
         view
-=======
-    /**
-     * @dev Converts the `GmpMessage` into a `GmpCallback` struct, which contains all fields from
-     * `GmpMessage`, plus the EIP-712 id and `IGmpReceiver.onGmpReceived` callback encoded.
-     *
-     * This method also prevents copying the `message.data` to memory twice, which is expensive if
-     * the data is large, using solidity `abi.encode` does the following:
-     *   1. Copy the `message.data` to memory to compute the `GmpMessage` EIP-712 hash.
-     *   2. Copy again to encode the `IGmpReceiver.onGmpReceived` callback.
-     * Instead we copy it once and use the same memory location compute the EIP-712 hash and create
-     * the `IGmpReceiver.onGmpReceived` callback, unfortunately this requires inline assembly.
-     *
-     * @param message GmpMessage from calldata to be encoded
-     * @param domainSeparator EIP-712 domain separator
-     * @return callback `GmpCallback` struct
-     */
-    function intoCallback(GmpMessage calldata message, bytes32 domainSeparator)
-        internal
-        pure
->>>>>>> 3f310cf3
         returns (GmpCallback memory callback)
     {
         MessagePtr ptr;
         assembly {
-<<<<<<< HEAD
             ptr := message
         }
         _intoCallback(ptr, domainSeparator, false, callback);
@@ -371,34 +349,11 @@
             messageHash := keccak256(callback, 0x0100)
 
             // Compute the final EIP-712 Signature Hash
-=======
-            callback := mload(0x40)
-
-            // GmpMessage Type Hash
-            mstore(add(callback, 0x0000), GMP_MESSAGE_TYPE_HASH)
-            mstore(add(callback, 0x0020), calldataload(add(message, 0x00))) // message.source
-            mstore(add(callback, 0x0040), calldataload(add(message, 0x20))) // message.srcNetwork
-            mstore(add(callback, 0x0060), calldataload(add(message, 0x40))) // message.dest
-            mstore(add(callback, 0x0080), calldataload(add(message, 0x60))) // message.destNetwork
-            mstore(add(callback, 0x00a0), calldataload(add(message, 0x80))) // message.gasLimit
-            mstore(add(callback, 0x00c0), calldataload(add(message, 0xa0))) // message.salt
-
-            // Copy message.data to memory
-            let size := data.length
-            mstore(add(callback, 0x01c4), size) // message.data.length
-            calldatacopy(add(callback, 0x01e4), data.offset, size) // message.data
-
-            // Computed GMP Typed Hash
-            let messageHash := keccak256(add(callback, 0x01e4), size) // keccak(message.data)
-            mstore(add(callback, 0x00e0), messageHash)
-            messageHash := keccak256(callback, 0x0100) // GMP eip712 hash
->>>>>>> 3f310cf3
             mstore(0, 0x1901)
             mstore(0x20, domainSeparator)
             mstore(0x40, messageHash) // this will be restored at the end of this function
             messageHash := keccak256(0x1e, 0x42) // GMP Typed Hash
 
-<<<<<<< HEAD
             // Replace the `GMP_MESSAGE_TYPE_HASH` by the `eip712hash`.
             mstore(callback, messageHash)
 
@@ -433,27 +388,6 @@
                 // Update free memory pointer to the end of the callback (0x0120 + data.length)
                 mstore(0x40, and(add(add(callback, 0x013f), size), 0xffffffe0))
             }
-=======
-            // Retore message.data.offset
-            mstore(add(callback, 0x00e0), add(callback, 0x0120))
-            mstore(callback, messageHash)
-
-            // selector + GMP_ID + network + source + data.offset + data.length
-            size := add(and(add(size, 31), 0xffffffe0), 0xa4)
-
-            // onGmpReceived(bytes32 id, uint128 network, bytes32 source, bytes calldata payload)
-            mstore(add(callback, 0x0124), 0x01900937) // selector
-            mstore(add(callback, 0x0120), size) // length
-            mstore(add(callback, 0x0144), messageHash) // id
-            mstore(add(callback, 0x0164), calldataload(add(message, 0x20))) // network
-            mstore(add(callback, 0x0184), calldataload(add(message, 0x00))) // source
-            mstore(add(callback, 0x01a4), 0x80) // payload.offset
-
-            // update free memory pointer
-            size := add(and(add(size, 31), 0xffffffe0), 0x0120)
-            size := and(add(add(callback, size), 31), 0xffffffe0)
-            mstore(0x40, add(size, 0x40))
->>>>>>> 3f310cf3
         }
     }
 
